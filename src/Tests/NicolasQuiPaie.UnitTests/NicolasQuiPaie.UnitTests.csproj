--- conflicted
+++ resolved
@@ -21,16 +21,9 @@
     </PackageReference>
     <PackageReference Include="NUnit3TestAdapter" Version="5.0.0" />
     <PackageReference Include="Moq" Version="4.20.72" />
-<<<<<<< HEAD
     <PackageReference Include="Shouldly" Version="4.2.1" />
     <PackageReference Include="Microsoft.EntityFrameworkCore.InMemory" Version="9.0.0" />
     <PackageReference Include="Microsoft.Extensions.Logging.Abstractions" Version="9.0.0" />
-=======
-    <PackageReference Include="Shouldly" Version="4.3.0" />
-    <PackageReference Include="AutoMapper" Version="15.0.1" />
-    <PackageReference Include="Microsoft.EntityFrameworkCore.InMemory" Version="9.0.7" />
-    <PackageReference Include="Microsoft.Extensions.Logging.Abstractions" Version="9.0.7" />
->>>>>>> 6156bb62
   </ItemGroup>
 
   <ItemGroup>
